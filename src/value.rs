--- conflicted
+++ resolved
@@ -1,12 +1,6 @@
 use byteorder::{ByteOrder, LittleEndian};
 use nan_preserving_float::{F32, F64};
-<<<<<<< HEAD
-use core::mem::transmute;
 use core::{f32, i32, i64, u32, u64};
-=======
-use std::io;
-use std::{f32, i32, i64, u32, u64};
->>>>>>> 2f7505d1
 use TrapKind;
 
 #[derive(Debug)]
